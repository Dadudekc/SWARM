--- conflicted
+++ resolved
@@ -1,8 +1,4 @@
-<<<<<<< HEAD
-"""Instagram posting strategy implementation."""
-=======
 """Implementation of the Instagram posting strategy."""
->>>>>>> 5d541497
 
 from .platform_strategy_base import PlatformStrategy
 
