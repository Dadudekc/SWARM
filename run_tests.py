import pytest
import sys
import shutil
from pathlib import Path


def run_test(test_path="tests", test_name=None):
    """Run tests with a timeout and short traceback."""
    cache_dir = Path(".pytest_cache")
    if cache_dir.exists():
        shutil.rmtree(cache_dir)

    if test_name:
        test_path = f"{test_path}::{test_name}"

    return pytest.main([
        test_path,
        "-v",
        "--tb=short",
        "--timeout=30",
        "-xvs"
    ])

<<<<<<< HEAD
if __name__ == '__main__':
    # Get test path from command line. Default to current log manager test
    # location within the social core tests.
    test_path = (
        sys.argv[1]
        if len(sys.argv) > 1
        else 'tests/social/core/test_log_manager.py'
    )
=======

if __name__ == "__main__":
    # Get test path and name from CLI args if provided
    test_path = sys.argv[1] if len(sys.argv) > 1 else "tests"
>>>>>>> 64e34d53
    test_name = sys.argv[2] if len(sys.argv) > 2 else None

    result = run_test(test_path, test_name)
    sys.exit(result)<|MERGE_RESOLUTION|>--- conflicted
+++ resolved
@@ -21,21 +21,14 @@
         "-xvs"
     ])
 
-<<<<<<< HEAD
-if __name__ == '__main__':
-    # Get test path from command line. Default to current log manager test
-    # location within the social core tests.
+
+if __name__ == "__main__":
+    # Prefer specific test path if not provided
     test_path = (
         sys.argv[1]
         if len(sys.argv) > 1
         else 'tests/social/core/test_log_manager.py'
     )
-=======
-
-if __name__ == "__main__":
-    # Get test path and name from CLI args if provided
-    test_path = sys.argv[1] if len(sys.argv) > 1 else "tests"
->>>>>>> 64e34d53
     test_name = sys.argv[2] if len(sys.argv) > 2 else None
 
     result = run_test(test_path, test_name)
