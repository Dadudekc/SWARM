import pytest
import sys
import shutil
from pathlib import Path


def run_test(test_path="tests", test_name=None):
    """Run tests with a timeout and short traceback."""
    cache_dir = Path(".pytest_cache")
    if cache_dir.exists():
        shutil.rmtree(cache_dir)
    if test_name:
        test_path = f"{test_path}::{test_name}"
    return pytest.main([
        test_path,
        "-v",
        "--tb=short",
        "--timeout=30",
        "-xvs"
    ])

<<<<<<< HEAD

if __name__ == "__main__":
    path = sys.argv[1] if len(sys.argv) > 1 else "tests"
    name = sys.argv[2] if len(sys.argv) > 2 else None
    result = run_test(path, name)
=======
if __name__ == '__main__':

    # Get test path from command line or default to the full test suite
    test_path = sys.argv[1] if len(sys.argv) > 1 else 'tests'
    test_name = sys.argv[2] if len(sys.argv) > 2 else None

    # Run the tests and exit with the result code
    result = run_test(test_path, test_name)
>>>>>>> 10886ab2
    sys.exit(result)<|MERGE_RESOLUTION|>--- conflicted
+++ resolved
@@ -9,8 +9,10 @@
     cache_dir = Path(".pytest_cache")
     if cache_dir.exists():
         shutil.rmtree(cache_dir)
+
     if test_name:
         test_path = f"{test_path}::{test_name}"
+
     return pytest.main([
         test_path,
         "-v",
@@ -19,20 +21,11 @@
         "-xvs"
     ])
 
-<<<<<<< HEAD
 
 if __name__ == "__main__":
-    path = sys.argv[1] if len(sys.argv) > 1 else "tests"
-    name = sys.argv[2] if len(sys.argv) > 2 else None
-    result = run_test(path, name)
-=======
-if __name__ == '__main__':
-
-    # Get test path from command line or default to the full test suite
-    test_path = sys.argv[1] if len(sys.argv) > 1 else 'tests'
+    # Get test path and name from CLI args if provided
+    test_path = sys.argv[1] if len(sys.argv) > 1 else "tests"
     test_name = sys.argv[2] if len(sys.argv) > 2 else None
 
-    # Run the tests and exit with the result code
     result = run_test(test_path, test_name)
->>>>>>> 10886ab2
     sys.exit(result)