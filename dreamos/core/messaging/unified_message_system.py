"""
Unified Message System
---------------------
Provides a single source of truth for all message handling in Dream.OS.
Consolidates functionality from and supersedes:
- MessageSystem
- AgentBus
- CellPhone
- MessageProcessor
"""

import json
import logging
import asyncio
import threading
from pathlib import Path
from typing import List, Dict, Any, Optional, Set, Callable, Pattern
from datetime import datetime
from dataclasses import dataclass
from abc import ABC, abstractmethod
<<<<<<< HEAD
=======

from .common import Message, MessageMode, MessagePriority
>>>>>>> e974be6f
from queue import PriorityQueue
import re
from uuid import uuid4
from .common import Message, MessageMode, MessagePriority

logger = logging.getLogger('dreamos.messaging')

<<<<<<< HEAD

=======
>>>>>>> e974be6f
class MessageQueue(ABC):
    """Abstract base class for message queue implementations."""
    
    @abstractmethod
    async def enqueue(self, message: Message) -> bool:
        """Add message to queue."""
        pass
    
    @abstractmethod
    async def get_messages(self, agent_id: str) -> List[Message]:
        """Get all pending messages for an agent."""
        pass
    
    @abstractmethod
    async def acknowledge(self, message_id: str) -> bool:
        """Mark message as processed."""
        pass

class MessageHistory(ABC):
    """Abstract base class for message history implementations."""
    
    @abstractmethod
    async def record(self, message: Message) -> bool:
        """Record a message in history."""
        pass
    
    @abstractmethod
    async def get_history(
        self,
        agent_id: Optional[str] = None,
        start_time: Optional[datetime] = None,
        end_time: Optional[datetime] = None,
        limit: Optional[int] = None
    ) -> List[Message]:
        """Get message history with optional filtering."""
        pass

class MessageRouter(ABC):
    """Abstract base class for message routing implementations."""
    
    @abstractmethod
    async def route(self, message: Message) -> bool:
        """Route a message to its destination."""
        pass

class SimpleRouter(MessageRouter):
    """Simple message router implementation."""
    
    async def route(self, message: Message) -> bool:
        """Route a message to its destination."""
        return True  # Always succeed for now

class SimpleQueue(MessageQueue):
    """Simple message queue implementation."""
    
    def __init__(self):
        self._messages: Dict[str, List[Message]] = {}
    
    async def enqueue(self, message: Message) -> bool:
        """Add message to queue."""
        if message.to_agent not in self._messages:
            self._messages[message.to_agent] = []
        self._messages[message.to_agent].append(message)
        return True
    
    async def get_messages(self, agent_id: str) -> List[Message]:
        """Get all pending messages for an agent."""
        return self._messages.get(agent_id, [])
    
    async def acknowledge(self, message_id: str) -> bool:
        """Mark message as processed."""
        return True

class SimpleHistory(MessageHistory):
    """Simple message history implementation."""
    
    def __init__(self):
        self._history: List[Message] = []
    
    async def record(self, message: Message) -> bool:
        """Record a message in history."""
        self._history.append(message)
        return True
    
    async def get_history(
        self,
        agent_id: Optional[str] = None,
        start_time: Optional[datetime] = None,
        end_time: Optional[datetime] = None,
        limit: Optional[int] = None
    ) -> List[Message]:
        """Get message history with optional filtering."""
        filtered = self._history
        if agent_id:
            filtered = [m for m in filtered if m.to_agent == agent_id]
        if start_time:
            filtered = [m for m in filtered if m.timestamp >= start_time]
        if end_time:
            filtered = [m for m in filtered if m.timestamp <= end_time]
        if limit:
            filtered = filtered[-limit:]
        return filtered

class UnifiedMessageSystem:
    """Unified message handling system for Dream.OS."""
    
    _instance = None
    _lock = threading.Lock()
    _async_lock = asyncio.Lock()
    
    def __new__(cls, *args, **kwargs):
        """Ensure singleton instance."""
        if cls._instance is None:
            with cls._lock:
                if cls._instance is None:
                    cls._instance = super().__new__(cls)
        return cls._instance
    
    def __init__(
        self,
        runtime_dir: Optional[Path] = None,
        queue: Optional[MessageQueue] = None,
        history: Optional[MessageHistory] = None,
        router: Optional[MessageRouter] = None
    ):
        """Initialize message system.
        
        Args:
            runtime_dir: Base runtime directory
            queue: Message queue implementation
            history: Message history implementation
            router: Message router implementation
        """
        if hasattr(self, 'initialized'):
            return
            
        self.runtime_dir = runtime_dir
        self.queue = queue or SimpleQueue()
        self.history = history or SimpleHistory()
        self.router = router or SimpleRouter()
        
        # Message bus functionality
        self._subscribers: Dict[str, Set[Callable]] = {}
        self._pattern_subscribers: Dict[Pattern, Set[Callable]] = {}
        self._message_queue: PriorityQueue = PriorityQueue()
        self._processing = False
        
        # Initialize components
        self._setup_components()
        self.initialized = True
        
        logger.info("Unified message system initialized")
    
    def _setup_components(self):
        """Set up system components."""
        if self.runtime_dir:
            # Set up persistent storage
            self._history_file = self.runtime_dir / "data" / "message_history.json"
            self._history_file.parent.mkdir(parents=True, exist_ok=True)
            
            # Load existing history
            self._load_history()
    
    async def send(
        self,
        to_agent: str,
        content: str,
        mode: MessageMode = MessageMode.NORMAL,
        priority: MessagePriority = MessagePriority.NORMAL,
        from_agent: str = "system",
        metadata: Optional[Dict[str, Any]] = None
    ) -> bool:
        """Send a message through the system.
        
        Args:
            to_agent: Target agent ID
            content: Message content
            mode: Message mode
            priority: Message priority
            from_agent: Sender agent ID
            metadata: Additional message metadata
            
        Returns:
            bool: True if message was successfully processed
        """
        try:
            # Create message
            message = Message(
                message_id=str(uuid4()),
                from_agent=from_agent,
                to_agent=to_agent,
                content=content,
                mode=mode,
                priority=priority,
                timestamp=datetime.now(),
                metadata=metadata or {}
            )
            
            # Route message
            if not await self.router.route(message):
                logger.error(f"Failed to route message to {to_agent}")
                return False
            
            # Add to queue
            if not await self.queue.enqueue(message):
                logger.error(f"Failed to queue message for {to_agent}")
                return False
            
            # Record in history
            if not await self.history.record(message):
                logger.error(f"Failed to record message in history")
                return False
            
            # Notify subscribers
            await self._notify_subscribers(message)
            
            logger.info(f"Message sent successfully to {to_agent}")
            return True
            
        except Exception as e:
            logger.error(f"Error sending message: {e}")
            return False
    
    async def receive(self, agent_id: str) -> List[Message]:
        """Get pending messages for an agent.
        
        Args:
            agent_id: ID of agent to get messages for
            
        Returns:
            List[Message]: List of pending messages
        """
        try:
            messages = await self.queue.get_messages(agent_id)
            logger.info(f"Retrieved {len(messages)} messages for {agent_id}")
            return messages
        except Exception as e:
            logger.error(f"Error receiving messages for {agent_id}: {e}")
            return []
    
    async def subscribe(self, topic: str, handler: Callable) -> None:
        """Subscribe to a topic.
        
        Args:
            topic: Topic to subscribe to
            handler: Callback function to handle messages
        """
        if topic not in self._subscribers:
            self._subscribers[topic] = set()
        self._subscribers[topic].add(handler)
    
    async def subscribe_pattern(self, pattern: str, handler: Callable) -> None:
        """Subscribe to messages matching a pattern.
        
        Args:
            pattern: Regex pattern to match
            handler: Callback function to handle messages
        """
        compiled_pattern = re.compile(pattern)
        self._pattern_subscribers[compiled_pattern] = set()
        self._pattern_subscribers[compiled_pattern].add(handler)
    
    async def unsubscribe(self, topic: str, handler: Callable) -> None:
        """Unsubscribe from a topic.
        
        Args:
            topic: Topic to unsubscribe from
            handler: Handler to remove
        """
        if topic in self._subscribers:
            self._subscribers[topic].discard(handler)
    
    async def unsubscribe_pattern(self, pattern: str, handler: Callable) -> None:
        """Unsubscribe from a pattern.
        
        Args:
            pattern: Pattern to unsubscribe from
            handler: Handler to remove
        """
        compiled_pattern = re.compile(pattern)
        if compiled_pattern in self._pattern_subscribers:
            self._pattern_subscribers[compiled_pattern].discard(handler)
    
    async def get_history(
        self,
        agent_id: Optional[str] = None,
        start_time: Optional[datetime] = None,
        end_time: Optional[datetime] = None,
        limit: Optional[int] = None
    ) -> List[Message]:
        """Get message history with optional filtering.
        
        Args:
            agent_id: Optional agent ID to filter by
            start_time: Optional start time to filter by
            end_time: Optional end time to filter by
            limit: Optional maximum number of messages to return
            
        Returns:
            List[Message]: List of historical messages
        """
        try:
            return await self.history.get_history(
                agent_id=agent_id,
                start_time=start_time,
                end_time=end_time,
                limit=limit
            )
        except Exception as e:
            logger.error(f"Error getting message history: {e}")
            return []
    
    async def _notify_subscribers(self, message: Message) -> None:
        """Notify subscribers of a new message.
        
        Args:
            message: Message to notify about
        """
        # Notify direct subscribers
        if message.to_agent in self._subscribers:
            for handler in self._subscribers[message.to_agent]:
                try:
                    await handler(message)
                except Exception as e:
                    logger.error(f"Error in subscriber handler: {e}")
        
        # Notify pattern subscribers
        for pattern, handlers in self._pattern_subscribers.items():
            if pattern.match(message.to_agent):
                for handler in handlers:
                    try:
                        await handler(message)
                    except Exception as e:
                        logger.error(f"Error in pattern subscriber handler: {e}")
    
    def _load_history(self) -> None:
        """Load message history from file."""
        try:
            if self._history_file.exists():
                with open(self._history_file, 'r') as f:
                    data = json.load(f)
                    for msg_data in data:
                        message = Message.from_dict(msg_data)
                        self.history.record(message)
        except Exception as e:
            logger.error(f"Error loading message history: {e}")
    
    def _save_history(self) -> None:
        """Save message history to file."""
        try:
            history = self.history.get_history()
            with open(self._history_file, 'w') as f:
                json.dump([msg.to_dict() for msg in history], f)
        except Exception as e:
            logger.error(f"Error saving message history: {e}")
    
    async def start_processing(self) -> None:
        """Start processing the message queue."""
        self._processing = True
        while self._processing:
            try:
                _, message = self._message_queue.get_nowait()
                await self._process_message(message)
            except asyncio.QueueEmpty:
                await asyncio.sleep(0.1)
            except Exception as e:
                logger.error(f"Error processing message: {e}")
    
    async def stop_processing(self) -> None:
        """Stop processing the message queue."""
        self._processing = False
        if self.runtime_dir:
            self._save_history()
    
    async def _process_message(self, message: Message) -> None:
        """Process a single message.
        
        Args:
            message: Message to process
        """
        try:
            # Process based on mode
            if message.mode == MessageMode.COMMAND:
                # Handle command processing
                pass
            elif message.mode == MessageMode.SYSTEM:
                # Handle system message processing
                pass
            else:
                # Handle normal message processing
                pass
                
        except Exception as e:
            logger.error(f"Error processing message {message.message_id}: {e}")
    
    async def cleanup(self) -> None:
        """Clean up resources."""
        self._processing = False
        if self.runtime_dir:
            self._save_history() <|MERGE_RESOLUTION|>--- conflicted
+++ resolved
@@ -18,11 +18,6 @@
 from datetime import datetime
 from dataclasses import dataclass
 from abc import ABC, abstractmethod
-<<<<<<< HEAD
-=======
-
-from .common import Message, MessageMode, MessagePriority
->>>>>>> e974be6f
 from queue import PriorityQueue
 import re
 from uuid import uuid4
@@ -30,10 +25,6 @@
 
 logger = logging.getLogger('dreamos.messaging')
 
-<<<<<<< HEAD
-
-=======
->>>>>>> e974be6f
 class MessageQueue(ABC):
     """Abstract base class for message queue implementations."""
     
