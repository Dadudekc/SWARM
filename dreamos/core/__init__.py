"""
Core Package

Provides core functionality for the Dream.OS system.
"""

from . import agent_logger
from . import coordinate_manager
from . import cursor_controller
from . import menu
from . import messaging
from . import persistent_queue
from . import system_init
<<<<<<< HEAD
from .messaging.cell_phone import CellPhone, send_message
from .messaging.types import Message, MessageMode
=======
from .cell_phone import CellPhone, send_message
from .messaging.common import Message, MessageMode
>>>>>>> a1b54089
from .persistent_queue import PersistentQueue

__all__ = [
    'agent_logger',
    'coordinate_manager',
    'cursor_controller',
    'menu',
    'messaging',
    'persistent_queue',
    'system_init',
    'CellPhone',
    'Message',
    'MessageMode',
    'PersistentQueue',
    'send_message'
]<|MERGE_RESOLUTION|>--- conflicted
+++ resolved
@@ -11,13 +11,9 @@
 from . import messaging
 from . import persistent_queue
 from . import system_init
-<<<<<<< HEAD
-from .messaging.cell_phone import CellPhone, send_message
-from .messaging.types import Message, MessageMode
-=======
+
 from .cell_phone import CellPhone, send_message
 from .messaging.common import Message, MessageMode
->>>>>>> a1b54089
 from .persistent_queue import PersistentQueue
 
 __all__ = [
