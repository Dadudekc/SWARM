--- conflicted
+++ resolved
@@ -13,11 +13,7 @@
 from . import system_init
 
 from .cell_phone import CellPhone, send_message
-<<<<<<< HEAD
-from .messaging.common import Message, MessageMode
-=======
 from .messaging.common import Message, MessageMode, MessagePriority
->>>>>>> e974be6f
 from .persistent_queue import PersistentQueue
 
 __all__ = [
