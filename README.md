--- conflicted
+++ resolved
@@ -15,22 +15,6 @@
 - UI automation and interaction
 - Trading bot integration
 
-<<<<<<< HEAD
-### Directory Overview
-
-| Folder | Description |
-| ------ | ----------- |
-| `agent_tools/` | Utilities for scanning projects and managing agents |
-| `config/` | Configuration templates and environment files |
-| `crime_report_generator/` | Stand‑alone crime report generation module |
-| `discord_bot/` | Discord bot implementation and commands |
-| `docs/` | Project documentation |
-| `dreamos/` | Core system code for orchestrating agents |
-| `examples/` | Small usage examples |
-| `runtime/` | Temporary runtime files like queues and logs |
-| `scripts/` | Automation scripts for maintenance tasks |
-| `tests/` | Unit and integration test suite |
-=======
 ## Repository Structure
 
 The project is organized into feature-oriented folders. Below is a brief summary
@@ -46,8 +30,6 @@
 - `data/` and `reports/` – Generated data artifacts and reports.
 - `tests/` – Unit and integration tests.
 - `docs/` – Additional documentation including this overview.
-
->>>>>>> 5d541497
 
 ## Product Offerings
 
